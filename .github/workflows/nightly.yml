--- conflicted
+++ resolved
@@ -33,13 +33,10 @@
     - name: Install PyTorch Nightly
       run: |
         pip install --pre torch torchvision -f https://download.pytorch.org/whl/nightly/cpu/torch_nightly.html
-<<<<<<< HEAD
         pip install --user -i https://test.pypi.org/simple/ ort-nightly==1.5.2.dev202012031
-=======
     - name: Test with pytest
       run: |
         pytest test
->>>>>>> 330071f5
     - name: Build TorchVision Cpp Nightly
       run: |
         export TORCH_PATH=$(dirname $(python -c "import torch; print(torch.__file__)"))
